--- conflicted
+++ resolved
@@ -1,11 +1,6 @@
-<<<<<<< HEAD
 # Mingle - Frontend repository
 ## Prerequisite
 you can look for prerequisite below or follow the guidesline on how to install on [Flutter](https://docs.flutter.dev/get-started/install?_gl=1*1iugrnp*_ga*NzkzOTU4MjUuMTczODkwNTkwNQ..*_ga_04YGWK0175*MTczOTUzMzUzMC4zLjEuMTczOTUzMzUzNS4wLjAuMA..)
 - Android Studio with Android SDK Platform, API 35.0.2 or newer version installed
 - Any IDE Tools (Such as Visual Studio Code Etc.)
   
-=======
-# Mingle
-This project is associated for 01219499 Innovative Software Project Kasetsart University
->>>>>>> 988dae0e
