--- conflicted
+++ resolved
@@ -46,28 +46,23 @@
     final currentUserId = _auth.currentUser?.uid;
     if (currentUserId == null) return;
 
-    // Single listener for all chats
     final chatsSubscription = FirebaseFirestore.instance
         .collection('chats')
         .where('participants', arrayContains: currentUserId)
         .snapshots()
         .listen((snapshot) {
-      if (!mounted) return;
-
       for (var doc in snapshot.docs) {
         final chatId = doc.id;
         final chatData = doc.data();
-        
-        // Get unread count and hasUnreadMessages flag
-        final unreadCount = (chatData['unreadCount'] ?? 0) as int;
         final hasUnreadMessages = chatData['hasUnreadMessages'] ?? false;
         
-        print('Debug: Chat $chatId - Unread count: $unreadCount, Has unread: $hasUnreadMessages');
+        if (!hasUnreadMessages) {
+          setState(() {
+            _unreadCounts[chatId] = 0;
+          });
+          continue;
+        }
         
-<<<<<<< HEAD
-        setState(() {
-          _unreadCounts[chatId] = unreadCount;
-=======
         final messagesSubscription = FirebaseFirestore.instance
             .collection('chats')
             .doc(chatId)
@@ -77,76 +72,18 @@
             .snapshots()
             .listen((messages) {
           if (!mounted) return;
-          
-          final count = messages.docs.length;
           setState(() {
-            _unreadCounts[chatId] = count;
+            _unreadCounts[chatId] = messages.docs.length;
           });
-
-          if (count == 0) {
-            FirebaseFirestore.instance
-                .collection('chats')
-                .doc(chatId)
-                .update({
-              'hasUnreadMessages': false,
-              'lastReadBy': {
-                currentUserId: FieldValue.serverTimestamp(),
-              },
-            });
-          }
->>>>>>> fa694f39
         });
+        
+        _subscriptions.add(messagesSubscription);
       }
     });
     
     _subscriptions.add(chatsSubscription);
   }
 
-  Future<void> _markChatAsRead(String chatId) async {
-    final currentUserId = _auth.currentUser?.uid;
-    if (currentUserId == null) return;
-
-    try {
-      print('Debug: Marking chat $chatId as read');
-      
-      final messages = await FirebaseFirestore.instance
-          .collection('chats')
-          .doc(chatId)
-          .collection('messages')
-          .where('senderId', isNotEqualTo: currentUserId)
-          .where('read', isEqualTo: false)
-          .get();
-
-      print('Debug: Found ${messages.docs.length} unread messages');
-
-      final batch = FirebaseFirestore.instance.batch();
-      
-      for (var doc in messages.docs) {
-        batch.update(doc.reference, {'read': true});
-      }
-
-      batch.update(
-        FirebaseFirestore.instance.collection('chats').doc(chatId),
-        {
-          'hasUnreadMessages': false,
-          'unreadCount': 0,
-          'lastReadBy': {
-            currentUserId: FieldValue.serverTimestamp(),
-          },
-        },
-      );
-
-      await batch.commit();
-      print('Debug: Successfully marked chat as read');
-      
-      setState(() {
-        _unreadCounts[chatId] = 0;
-      });
-    } catch (e) {
-      print('Error marking chat as read: $e');
-    }
-  }
-
   void _filterChats() {
     setState(() {
       _searchQuery = _searchController.text.toLowerCase();
@@ -179,45 +116,6 @@
         .get();
 
     return userDoc.data()?['name'] ?? 'Unknown';
-  }
-
-  Future<void> _markChatAsRead(String chatId) async {
-    final currentUserId = _auth.currentUser?.uid;
-    if (currentUserId == null) return;
-
-    try {
-      final messages = await FirebaseFirestore.instance
-          .collection('chats')
-          .doc(chatId)
-          .collection('messages')
-          .where('senderId', isNotEqualTo: currentUserId)
-          .where('read', isEqualTo: false)
-          .get();
-
-      final batch = FirebaseFirestore.instance.batch();
-      
-      for (var doc in messages.docs) {
-        batch.update(doc.reference, {'read': true});
-      }
-
-      batch.update(
-        FirebaseFirestore.instance.collection('chats').doc(chatId),
-        {
-          'hasUnreadMessages': false,
-          'lastReadBy': {
-            currentUserId: FieldValue.serverTimestamp(),
-          },
-        },
-      );
-
-      await batch.commit();
-      
-      setState(() {
-        _unreadCounts[chatId] = 0;
-      });
-    } catch (e) {
-      print('Error marking chat as read: $e');
-    }
   }
 
   @override
@@ -338,8 +236,7 @@
                         );
                         
                         return GestureDetector(
-                          onTap: () async {
-                            await _markChatAsRead(chatId);
+                          onTap: () {
                             NavigationService().navigateToChat(chatId, participantName, otherParticipantId);
                           },
                           child: ChatTile(
